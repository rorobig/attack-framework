--- conflicted
+++ resolved
@@ -1,12 +1,9 @@
 import os
 import readline
 import sys
-<<<<<<< HEAD
 import shutil
 import time
-=======
 import re
->>>>>>> 942bae8a
 
 import pyparsing as pp
 import Core.AttackController as atkCtrl
@@ -18,11 +15,7 @@
 
 
 class Controller:
-<<<<<<< HEAD
-    def __init__(self, pcap_file_path: str, do_extra_tests: bool, non_verbose: bool, pcap_out_path: str=None):
-=======
-    def __init__(self, pcap_file_path: str, do_extra_tests: bool, non_verbose: bool=True):
->>>>>>> 942bae8a
+    def __init__(self, pcap_file_path: str, do_extra_tests: bool, non_verbose: bool=True, pcap_out_path: str=None):
         """
         Creates a new Controller, acting as a central coordinator for the whole application.
 
