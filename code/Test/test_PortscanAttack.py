--- conflicted
+++ resolved
@@ -24,22 +24,8 @@
     def test_portscan_shuffle_src_ports(self):
         self.checksum_test([['PortscanAttack', 'port.src.shuffle=1']], sha_portscan_shuffle_src_ports)
 
-<<<<<<< HEAD
     def test_portscan_ips_not_in_pcap(self):
         self.checksum_test([['PortscanAttack', 'ip.src=1.1.1.1', 'ip.dst=2.2.2.2']], sha_portscan_ips_not_in_pcap)
-=======
-    @mock.patch('ID2TLib.Statistics.Statistics.get_mss_distribution', return_value='')
-    def test_portscan_mss_length_zero(self, mock_mss_dis):
-        self.checksum_test([['PortscanAttack']], sha_portscan_mss_value_zero)
-
-    @mock.patch('ID2TLib.Statistics.Statistics.get_ttl_distribution', return_value='')
-    def test_portscan_ttl_length_zero(self, mock_ttl_dis):
-        self.checksum_test([['PortscanAttack']], sha_portscan_ttl_value_zero)
-
-    @mock.patch('ID2TLib.Statistics.Statistics.get_win_distribution', return_value='')
-    def test_portscan_win_length_zero(self, mock_win_dis):
-        self.checksum_test([['PortscanAttack']], sha_portscan_win_value_zero)
 
     def test_portscan_order(self):
-        self.order_test([['PortscanAttack']])
->>>>>>> b448e2eb
+        self.order_test([['PortscanAttack']])