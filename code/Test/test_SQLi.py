--- conflicted
+++ resolved
@@ -13,7 +13,6 @@
     def test_sqli_default(self):
         self.checksum_test([['SQLiAttack']], sha_default)
 
-<<<<<<< HEAD
     def test_sqli_ips_not_in_pcap(self):
         self.checksum_test([['SQLiAttack', 'ip.src=1.1.1.1', 'ip.dst=2.2.2.2']], sha_ips_not_in_pcap)
 
@@ -23,7 +22,5 @@
         self.checksum_test([['SQLiAttack', ip_src, ip_dst, 'mac.src=00:0C:21:1C:60:61',
                              'mac.dst=04:0C:32:2C:63:62', 'port.dst=42',
                              'target.host=www.ihopethisisnotarealwebsite.com']], sha_multiple_params)
-=======
     def test_sqli_order(self):
-        self.order_test([['SQLiAttack']])
->>>>>>> b448e2eb
+        self.order_test([['SQLiAttack']])