import logging

from random import randint, choice
from lea import Lea
from collections import deque
from scapy.layers.inet import IP, Ether, TCP, RandShort

from Attack import BaseAttack
from Attack.AttackParameters import Parameter as Param
from Attack.AttackParameters import ParameterTypes
<<<<<<< HEAD
from ID2TLib.Utility import update_timestamp, get_interval_pps, get_nth_random_element, index_increment, \
    handle_most_used_outputs
=======
from ID2TLib.Utility import update_timestamp, get_interval_pps, get_nth_random_element, get_attacker_config
>>>>>>> 1e10d9dc

logging.getLogger("scapy.runtime").setLevel(logging.ERROR)
# noinspection PyPep8


class DDoSAttack(BaseAttack.BaseAttack):
    def __init__(self):
        """
        Creates a new instance of the DDoS attack.

        """
        # Initialize attack
        super(DDoSAttack, self).__init__("DDoS Attack", "Injects a DDoS attack'",
                                        "Resource Exhaustion")

        # Define allowed parameters and their type
        self.supported_params = {
            Param.IP_SOURCE: ParameterTypes.TYPE_IP_ADDRESS,
            Param.MAC_SOURCE: ParameterTypes.TYPE_MAC_ADDRESS,
            Param.PORT_SOURCE: ParameterTypes.TYPE_PORT,
            Param.IP_DESTINATION: ParameterTypes.TYPE_IP_ADDRESS,
            Param.MAC_DESTINATION: ParameterTypes.TYPE_MAC_ADDRESS,
            Param.PORT_DESTINATION: ParameterTypes.TYPE_PORT,
            Param.INJECT_AT_TIMESTAMP: ParameterTypes.TYPE_FLOAT,
            Param.INJECT_AFTER_PACKET: ParameterTypes.TYPE_PACKET_POSITION,
            Param.PACKETS_PER_SECOND: ParameterTypes.TYPE_FLOAT,
            Param.NUMBER_ATTACKERS: ParameterTypes.TYPE_INTEGER_POSITIVE,
            Param.ATTACK_DURATION: ParameterTypes.TYPE_INTEGER_POSITIVE,
            Param.VICTIM_BUFFER: ParameterTypes.TYPE_INTEGER_POSITIVE
        }

    def init_params(self):
        """
        Initialize the parameters of this attack using the user supplied command line parameters.
        Use the provided statistics to calculate default parameters and to process user
        supplied queries.

        :param statistics: Reference to a statistics object.
        """
        # PARAMETERS: initialize with default values
        # (values are overwritten if user specifies them)
        self.add_param_value(Param.INJECT_AFTER_PACKET, randint(0, self.statistics.get_packet_count()))
        # attacker configuration
        num_attackers = randint(1, 16)
        # The most used IP class in background traffic
        most_used_ip_class = self.statistics.process_db_query("most_used(ipClass)")
        if isinstance(most_used_ip_class, list):
            most_used_ip_class.sort()
            most_used_ip_class = most_used_ip_class[0]

        self.add_param_value(Param.IP_SOURCE, self.generate_random_ipv4_address(most_used_ip_class, num_attackers))
        self.add_param_value(Param.MAC_SOURCE, self.generate_random_mac_address(num_attackers))
        self.add_param_value(Param.PORT_SOURCE, str(RandShort()))
        self.add_param_value(Param.PACKETS_PER_SECOND, 0)
        self.add_param_value(Param.ATTACK_DURATION, randint(5,30))

        # victim configuration
        random_ip_address = self.statistics.get_random_ip_address()
        self.add_param_value(Param.IP_DESTINATION, random_ip_address)
        destination_mac = self.statistics.get_mac_address(random_ip_address)
        if isinstance(destination_mac, list) and len(destination_mac) == 0:
            destination_mac = self.generate_random_mac_address()
        self.add_param_value(Param.MAC_DESTINATION, destination_mac)
        self.add_param_value(Param.VICTIM_BUFFER, randint(1000,10000))

    def generate_attack_pcap(self):
        BUFFER_SIZE = 1000

        # Determine source IP and MAC address
        num_attackers = self.get_param_value(Param.NUMBER_ATTACKERS)
        if num_attackers is not None:  # user supplied Param.NUMBER_ATTACKERS
            # The most used IP class in background traffic
            most_used_ip_class = handle_most_used_outputs(self.statistics.process_db_query("most_used(ipClass)"))
            # Create random attackers based on user input Param.NUMBER_ATTACKERS
            ip_source_list = self.generate_random_ipv4_address(most_used_ip_class, num_attackers)
            mac_source_list = self.generate_random_mac_address(num_attackers)
        else:  # user did not supply Param.NUMBER_ATTACKS
            # use default values for IP_SOURCE/MAC_SOURCE or overwritten values
            # if user supplied any values for those params
            ip_source_list = self.get_param_value(Param.IP_SOURCE)
            mac_source_list = self.get_param_value(Param.MAC_SOURCE)
            num_attackers = len(ip_source_list)

        # Initialize parameters
        packets = deque(maxlen=BUFFER_SIZE)
        port_source_list = self.get_param_value(Param.PORT_SOURCE)
        mac_destination = self.get_param_value(Param.MAC_DESTINATION)
        ip_destination = self.get_param_value(Param.IP_DESTINATION)

        most_used_ip_address = self.statistics.get_most_used_ip_address()
        pps = self.get_param_value(Param.PACKETS_PER_SECOND)
        if pps == 0:
            result = self.statistics.process_db_query("SELECT MAX(maxPktRate) FROM ip_statistics WHERE ipAddress='"+ip_destination+"';")
            if result is not None and not 0:
                pps = num_attackers * result
            else:
                result = self.statistics.process_db_query("SELECT MAX(maxPktRate) FROM ip_statistics WHERE ipAddress='"+most_used_ip_address+"';")
                pps = num_attackers * result

        # Calculate complement packet rates of the background traffic for each interval
        attacker_pps = pps / num_attackers
        complement_interval_attacker_pps = self.statistics.calculate_complement_packet_rates(attacker_pps)

        # Check ip.src == ip.dst
        self.ip_src_dst_equal_check(ip_source_list, ip_destination)

        port_destination = self.get_param_value(Param.PORT_DESTINATION)
        if not port_destination:  # user did not define port_dest
            port_destination = self.statistics.process_db_query(
                "SELECT portNumber FROM ip_ports WHERE portDirection='in' AND ipAddress='" + ip_destination + "' AND portCount==(SELECT MAX(portCount) FROM ip_ports WHERE portDirection='in' AND ipAddress='" + ip_destination + "');")
        if not port_destination:  # no port was retrieved
            port_destination = self.statistics.process_db_query(
                "SELECT portNumber FROM (SELECT portNumber, SUM(portCount) as occ FROM ip_ports WHERE portDirection='in' GROUP BY portNumber ORDER BY occ DESC) WHERE occ=(SELECT SUM(portCount) FROM ip_ports WHERE portDirection='in' GROUP BY portNumber ORDER BY SUM(portCount) DESC LIMIT 1);")
        if not port_destination:
            port_destination = max(1, str(RandShort()))

<<<<<<< HEAD
        port_destination = handle_most_used_outputs(port_destination)

        attacker_port_mapping = {}
        attacker_ttl_mapping = {}

        # Gamma distribution parameters derived from MAWI 13.8G dataset
        alpha, loc, beta = (2.3261710235, -0.188306914406, 44.4853123884)
        gd = gamma.rvs(alpha, loc=loc, scale=beta, size=len(ip_source_list))

=======
>>>>>>> 1e10d9dc
        path_attack_pcap = None

        timestamp_prv_reply, timestamp_confirm = 0, 0
        minDelay, maxDelay = self.get_reply_delay(ip_destination)
        victim_buffer = self.get_param_value(Param.VICTIM_BUFFER)

        attack_duration = self.get_param_value(Param.ATTACK_DURATION)
        pkts_num = int(pps * attack_duration)

        source_win_sizes = self.statistics.get_rnd_win_size(pkts_num)

        destination_win_dist = self.statistics.get_win_distribution(ip_destination)
        if len(destination_win_dist) > 0:
            destination_win_prob_dict = Lea.fromValFreqsDict(destination_win_dist)
            destination_win_value = destination_win_prob_dict.random()
        else:
            destination_win_value = self.statistics.process_db_query("most_used(winSize)")

        destination_win_value = handle_most_used_outputs(destination_win_value)

        # MSS that was used by IP destination in background traffic
        mss_dst = self.statistics.get_most_used_mss(ip_destination)
        if mss_dst is None:
            mss_dst = self.statistics.process_db_query("most_used(mssValue)")

        mss_dst = handle_most_used_outputs(mss_dst)

        replies_count = 0
        total_pkt_num = 0
        # For each attacker, generate his own packets, then merge all packets
        for attacker in range(num_attackers):
            # Timestamp
            timestamp_next_pkt = self.get_param_value(Param.INJECT_AT_TIMESTAMP)
            attack_ends_time = timestamp_next_pkt + attack_duration
            timestamp_next_pkt = update_timestamp(timestamp_next_pkt, attacker_pps)
            attacker_pkts_num = int(pkts_num / num_attackers) + randint(0,100)
            for pkt_num in range(attacker_pkts_num):
                # Stop the attack when it exceeds the duration
                if timestamp_next_pkt > attack_ends_time:
                    break
                # Build request package
                # Select one IP address and its corresponding MAC address
                (ip_source, mac_source) = get_nth_random_element(ip_source_list, mac_source_list)
                # Determine source port
                (port_source, ttl_value) = get_attacker_config(ip_source_list ,ip_source)
                request_ether = Ether(dst=mac_destination, src=mac_source)
                request_ip = IP(src=ip_source, dst=ip_destination, ttl=ttl_value)
                # Random win size for each packet
                source_win_size = choice(source_win_sizes)
                request_tcp = TCP(sport=port_source, dport=port_destination, flags='S', ack=0, window=source_win_size)

                request = (request_ether / request_ip / request_tcp)
                request.time = timestamp_next_pkt
                # Append request
                packets.append(request)
                total_pkt_num +=1

                # Build reply package
                if replies_count <= victim_buffer:
                    reply_ether = Ether(src=mac_destination, dst=mac_source)
                    reply_ip = IP(src=ip_destination, dst=ip_source, flags='DF')
                    reply_tcp = TCP(sport=port_destination, dport=port_source, seq=0, ack=1, flags='SA', window=destination_win_value,options=[('MSS', mss_dst)])
                    reply = (reply_ether / reply_ip / reply_tcp)

                    timestamp_reply = update_timestamp(timestamp_next_pkt, attacker_pps, minDelay)
                    while (timestamp_reply <= timestamp_prv_reply):
                        timestamp_reply = update_timestamp(timestamp_prv_reply, attacker_pps, minDelay)
                    timestamp_prv_reply = timestamp_reply

                    reply.time = timestamp_reply
                    packets.append(reply)
                    replies_count+=1
                    total_pkt_num += 1

                attacker_pps = max(get_interval_pps(complement_interval_attacker_pps, timestamp_next_pkt), (pps / num_attackers) / 2)
                timestamp_next_pkt = update_timestamp(timestamp_next_pkt, attacker_pps)

                # Store timestamp of first packet (for attack label)
                if total_pkt_num <= 2 :
                    self.attack_start_utime = packets[0].time
                elif pkt_num % BUFFER_SIZE == 0: # every 1000 packets write them to the pcap file (append)
                    last_packet = packets[-1]
                    packets = sorted(packets, key=lambda pkt: pkt.time)
                    path_attack_pcap = self.write_attack_pcap(packets, True, path_attack_pcap)
                    packets = []

        if len(packets) > 0:
            packets = sorted(packets, key=lambda pkt: pkt.time)
            path_attack_pcap = self.write_attack_pcap(packets, True, path_attack_pcap)

        # Store timestamp of last packet
        self.attack_end_utime = last_packet.time

        # Return packets sorted by packet time_sec_start
        # pkt_num+1: because pkt_num starts at 0
        return total_pkt_num , path_attack_pcap<|MERGE_RESOLUTION|>--- conflicted
+++ resolved
@@ -3,17 +3,15 @@
 from random import randint, choice
 from lea import Lea
 from collections import deque
+from scipy.stats import gamma
 from scapy.layers.inet import IP, Ether, TCP, RandShort
 
 from Attack import BaseAttack
 from Attack.AttackParameters import Parameter as Param
 from Attack.AttackParameters import ParameterTypes
-<<<<<<< HEAD
 from ID2TLib.Utility import update_timestamp, get_interval_pps, get_nth_random_element, index_increment, \
-    handle_most_used_outputs
-=======
-from ID2TLib.Utility import update_timestamp, get_interval_pps, get_nth_random_element, get_attacker_config
->>>>>>> 1e10d9dc
+    handle_most_used_outputs, get_attacker_config
+from ID2TLib.Utility import update_timestamp, get_interval_pps, get_nth_random_element
 
 logging.getLogger("scapy.runtime").setLevel(logging.ERROR)
 # noinspection PyPep8
@@ -130,7 +128,6 @@
         if not port_destination:
             port_destination = max(1, str(RandShort()))
 
-<<<<<<< HEAD
         port_destination = handle_most_used_outputs(port_destination)
 
         attacker_port_mapping = {}
@@ -140,8 +137,6 @@
         alpha, loc, beta = (2.3261710235, -0.188306914406, 44.4853123884)
         gd = gamma.rvs(alpha, loc=loc, scale=beta, size=len(ip_source_list))
 
-=======
->>>>>>> 1e10d9dc
         path_attack_pcap = None
 
         timestamp_prv_reply, timestamp_confirm = 0, 0
