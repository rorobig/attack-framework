--- conflicted
+++ resolved
@@ -357,7 +357,6 @@
         if param_type is None:
             print('Parameter ' + str(param_name) + ' not available for chosen attack. Skipping parameter.')
 
-<<<<<<< HEAD
         # If value is query -> get value from database
         elif param_name != atkParam.Parameter.INTERVAL_SELECT_STRATEGY and self.statistics.is_query(value):
             value = self.statistics.process_db_query(value, False)
@@ -366,8 +365,6 @@
             else:
                 print('Error in given parameter value: ' + str(value) + '. Data could not be retrieved.')
 
-=======
->>>>>>> 942bae8a
         # Validate parameter depending on parameter's type
         elif param_type == atkParam.ParameterTypes.TYPE_IP_ADDRESS:
             is_valid, value = self._is_ip_address(value)
@@ -508,12 +505,8 @@
         """
            Gets the minimum and the maximum reply delay for all the connections of a specific IP.
 
-<<<<<<< HEAD
            :param ip_dst: The IP to reterive its reply delay.
            :param default: The default value to return if no delay could be fount. If < 0 raise an exception instead
-=======
-           :param ip_dst: The IP to retrieve its reply delay.
->>>>>>> 942bae8a
            :return minDelay: minimum delay
            :return maxDelay: maximum delay
 
